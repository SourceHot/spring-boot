/*
 * Copyright 2012-2019 the original author or authors.
 *
 * Licensed under the Apache License, Version 2.0 (the "License");
 * you may not use this file except in compliance with the License.
 * You may obtain a copy of the License at
 *
 *      https://www.apache.org/licenses/LICENSE-2.0
 *
 * Unless required by applicable law or agreed to in writing, software
 * distributed under the License is distributed on an "AS IS" BASIS,
 * WITHOUT WARRANTIES OR CONDITIONS OF ANY KIND, either express or implied.
 * See the License for the specific language governing permissions and
 * limitations under the License.
 */

package org.springframework.boot.context.properties.source;

import java.util.ArrayList;
import java.util.Collections;
import java.util.ConcurrentModificationException;
import java.util.HashSet;
import java.util.Iterator;
import java.util.List;
import java.util.Set;
import java.util.stream.Stream;

import org.springframework.core.env.EnumerablePropertySource;
import org.springframework.core.env.MapPropertySource;
import org.springframework.core.env.PropertySource;
import org.springframework.core.env.SystemEnvironmentPropertySource;
import org.springframework.util.ObjectUtils;

/**
 * {@link ConfigurationPropertySource} backed by an {@link EnumerablePropertySource}.
 * Extends {@link SpringConfigurationPropertySource} with full "relaxed" mapping support.
 * In order to use this adapter the underlying {@link PropertySource} must be fully
 * enumerable. A security restricted {@link SystemEnvironmentPropertySource} cannot be
 * adapted.
 *
 * @author Phillip Webb
 * @author Madhura Bhave
 * @see PropertyMapper
 */
class SpringIterableConfigurationPropertySource extends SpringConfigurationPropertySource
		implements IterableConfigurationPropertySource {

	private volatile Cache cache;

	SpringIterableConfigurationPropertySource(EnumerablePropertySource<?> propertySource,
			PropertyMapper mapper) {
		super(propertySource, mapper, null);
		assertEnumerablePropertySource();
	}

	private void assertEnumerablePropertySource() {
		if (getPropertySource() instanceof MapPropertySource) {
			try {
				((MapPropertySource) getPropertySource()).getSource().size();
			}
			catch (UnsupportedOperationException ex) {
				throw new IllegalArgumentException(
						"PropertySource must be fully enumerable");
			}
		}
	}

	@Override
	public ConfigurationProperty getConfigurationProperty(
			ConfigurationPropertyName name) {
		ConfigurationProperty configurationProperty = super.getConfigurationProperty(
				name);
		if (configurationProperty == null) {
			configurationProperty = find(getPropertyMappings(getCache()), name);
		}
		return configurationProperty;
	}

	@Override
	public Stream<ConfigurationPropertyName> stream() {
		return getConfigurationPropertyNames().stream();
	}

	@Override
	public Iterator<ConfigurationPropertyName> iterator() {
		return getConfigurationPropertyNames().iterator();
	}

	@Override
	public ConfigurationPropertyState containsDescendantOf(
			ConfigurationPropertyName name) {
		return ConfigurationPropertyState.search(this, name::isAncestorOf);
	}

	private List<ConfigurationPropertyName> getConfigurationPropertyNames() {
		Cache cache = getCache();
		List<ConfigurationPropertyName> names = (cache != null) ? cache.getNames() : null;
		if (names != null) {
			return names;
		}
		PropertyMapping[] mappings = getPropertyMappings(cache);
		names = new ArrayList<>(mappings.length);
		for (PropertyMapping mapping : mappings) {
			names.add(mapping.getConfigurationPropertyName());
		}
		names = Collections.unmodifiableList(names);
		if (cache != null) {
			cache.setNames(names);
		}
		return names;
	}

	private PropertyMapping[] getPropertyMappings(Cache cache) {
		PropertyMapping[] result = (cache != null) ? cache.getMappings() : null;
		if (result != null) {
			return result;
		}
		String[] names = getPropertySource().getPropertyNames();
		List<PropertyMapping> mappings = new ArrayList<>(names.length * 2);
		for (String name : names) {
			for (PropertyMapping mapping : getMapper().map(name)) {
				mappings.add(mapping);
			}
		}
		result = mappings.toArray(new PropertyMapping[0]);
		if (cache != null) {
			cache.setMappings(result);
		}
		return result;
	}

	private Cache getCache() {
<<<<<<< HEAD
		CacheKey cacheKey = CacheKey.get(getPropertySource());
		if (ObjectUtils.nullSafeEquals(cacheKey, this.cacheKey)) {
			return this.cache;
=======
		CacheKey key = CacheKey.get(getPropertySource());
		if (key == null) {
			return null;
		}
		Cache cache = this.cache;
		try {
			if (cache != null && cache.hasKeyEqualTo(key)) {
				return cache;
			}
			cache = new Cache(key.copy());
			this.cache = cache;
			return cache;
		}
		catch (ConcurrentModificationException ex) {
			// Not fatal at this point, we can continue without a cache
			return null;
>>>>>>> 8e268987
		}
	}

	@Override
	protected EnumerablePropertySource<?> getPropertySource() {
		return (EnumerablePropertySource<?>) super.getPropertySource();
	}

	private static class Cache {

		private final CacheKey key;

		private List<ConfigurationPropertyName> names;

		private PropertyMapping[] mappings;

		Cache(CacheKey key) {
			this.key = key;
		}

		public boolean hasKeyEqualTo(CacheKey key) {
			return this.key.equals(key);
		}

		public List<ConfigurationPropertyName> getNames() {
			return this.names;
		}

		public void setNames(List<ConfigurationPropertyName> names) {
			this.names = names;
		}

		public PropertyMapping[] getMappings() {
			return this.mappings;
		}

		public void setMappings(PropertyMapping[] mappings) {
			this.mappings = mappings;
		}

	}

	private static final class CacheKey {

		private final Object key;

		private CacheKey(Object key) {
			this.key = key;
		}

		public CacheKey copy() {
			return new CacheKey(copyKey(this.key));
		}

		private Object copyKey(Object key) {
			if (key instanceof Set) {
				return new HashSet<Object>((Set<?>) key);
			}
			return ((String[]) key).clone();
		}

		@Override
		public boolean equals(Object obj) {
			if (this == obj) {
				return true;
			}
			if (obj == null || getClass() != obj.getClass()) {
				return false;
			}
			return ObjectUtils.nullSafeEquals(this.key, ((CacheKey) obj).key);
		}

		@Override
		public int hashCode() {
			return this.key.hashCode();
		}

		public static CacheKey get(EnumerablePropertySource<?> source) {
			if (source instanceof MapPropertySource) {
				return new CacheKey(((MapPropertySource) source).getSource().keySet());
			}
			return new CacheKey(source.getPropertyNames());
		}

	}

}<|MERGE_RESOLUTION|>--- conflicted
+++ resolved
@@ -130,11 +130,6 @@
 	}
 
 	private Cache getCache() {
-<<<<<<< HEAD
-		CacheKey cacheKey = CacheKey.get(getPropertySource());
-		if (ObjectUtils.nullSafeEquals(cacheKey, this.cacheKey)) {
-			return this.cache;
-=======
 		CacheKey key = CacheKey.get(getPropertySource());
 		if (key == null) {
 			return null;
@@ -151,7 +146,6 @@
 		catch (ConcurrentModificationException ex) {
 			// Not fatal at this point, we can continue without a cache
 			return null;
->>>>>>> 8e268987
 		}
 	}
 

--- conflicted
+++ resolved
@@ -185,19 +185,19 @@
 	}
 
 	@Test
-<<<<<<< HEAD
 	public void customizeDownloadConfiguration() {
 		load(DownloadConfigBuilderCustomizerConfiguration.class);
 		IRuntimeConfig runtimeConfig = this.context.getBean(IRuntimeConfig.class);
 		IDownloadConfig downloadConfig = (IDownloadConfig) new DirectFieldAccessor(
 				runtimeConfig.getArtifactStore()).getPropertyValue("downloadConfig");
 		assertThat(downloadConfig.getUserAgent()).isEqualTo("Test User Agent");
-=======
+	}
+
+	@Test
 	public void shutdownHookIsNotRegistered() {
 		load();
 		assertThat(this.context.getBean(MongodExecutable.class).isRegisteredJobKiller())
 				.isFalse();
->>>>>>> 609a3046
 	}
 
 	private void assertVersionConfiguration(String configuredVersion,

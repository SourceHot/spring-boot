--- conflicted
+++ resolved
@@ -66,19 +66,14 @@
 	private void bindEntityManagerFactoryToRegistry(String beanName,
 			EntityManagerFactory entityManagerFactory, MeterRegistry registry) {
 		String entityManagerFactoryName = getEntityManagerFactoryName(beanName);
-<<<<<<< HEAD
-		new HibernateMetrics(entityManagerFactory, entityManagerFactoryName,
-				Collections.emptyList()).bindTo(registry);
-=======
 		try {
 			new HibernateMetrics(entityManagerFactory.unwrap(SessionFactory.class),
 					entityManagerFactoryName, Collections.emptyList())
-							.bindTo(this.registry);
+							.bindTo(registry);
 		}
 		catch (PersistenceException ex) {
 			// Continue
 		}
->>>>>>> 53326695
 	}
 
 	/**

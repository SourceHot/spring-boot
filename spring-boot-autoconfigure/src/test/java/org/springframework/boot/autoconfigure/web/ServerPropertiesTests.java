--- conflicted
+++ resolved
@@ -542,30 +542,6 @@
 	}
 
 	@Test
-<<<<<<< HEAD
-=======
-	@Deprecated
-	public void customTomcatMaxHttpPostSizeWithDeprecatedProperty() {
-		Map<String, String> map = new HashMap<String, String>();
-		map.put("server.max-http-post-size", "2000");
-		bindProperties(map);
-		TomcatEmbeddedServletContainerFactory container = new TomcatEmbeddedServletContainerFactory(
-				0);
-		this.properties.customize(container);
-		TomcatEmbeddedServletContainer embeddedContainer = (TomcatEmbeddedServletContainer) container
-				.getEmbeddedServletContainer();
-		embeddedContainer.start();
-		try {
-			assertThat(embeddedContainer.getTomcat().getConnector().getMaxPostSize())
-					.isEqualTo(2000);
-		}
-		finally {
-			embeddedContainer.stop();
-		}
-	}
-
-	@Test
->>>>>>> a30fe9d9
 	public void customizeUndertowAccessLog() {
 		Map<String, String> map = new HashMap<String, String>();
 		map.put("server.undertow.accesslog.enabled", "true");
